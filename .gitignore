# Binaries for programs and plugins
*.exe
*.exe~
*.dll
*.so
*.dylib

# JetBrains
.idea/

# Binaries
bin/

# Test binary, built with `go test -c`
*.test

# Output of the go coverage tool, specifically when used with LiteIDE
*.out

# Dependency directories (remove the comment below to include it)
# vendor/

<<<<<<< HEAD

# Python
venv/
.venv
=======
# Python
.venv/
.env/
dist/
>>>>>>> eea9010e
<|MERGE_RESOLUTION|>--- conflicted
+++ resolved
@@ -20,14 +20,7 @@
 # Dependency directories (remove the comment below to include it)
 # vendor/
 
-<<<<<<< HEAD
-
-# Python
-venv/
-.venv
-=======
 # Python
 .venv/
 .env/
-dist/
->>>>>>> eea9010e
+dist/